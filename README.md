# Whisper ASR Webservice

Whisper is a general-purpose speech recognition model. It is trained on a large dataset of diverse audio and is also a multi-task model that can perform multilingual speech recognition as well as speech translation and language identification. For more details: [github.com/openai/whisper](https://github.com/openai/whisper/)

## Run (Docker Hub)

Whisper ASR Webservice now available on Docker Hub. You can find the latest version of this repository on docker hub for CPU and GPU.

Docker Hub: <https://hub.docker.com/r/onerahmet/openai-whisper-asr-webservice>

For CPU:

```sh
docker run -d -p 9000:9000 -e ASR_MODEL=base onerahmet/openai-whisper-asr-webservice:latest
```

For GPU:

```sh
docker run -d --gpus all -p 9000:9000 -e ASR_MODEL=base onerahmet/openai-whisper-asr-webservice:latest-gpu
```

<<<<<<< HEAD
For MacOS (CPU only):

GPU passthrough does not work on macOS due to fundamental design limitations of Docker. Docker actually runs containers within a LinuxVM on macOS. If you wish to run GPU-accelerated containers, I'm afraid Linux is your only option.

The `:latest` image tag provides both amd64 and arm64 architectures:

```sh
docker run -d -p 9000:9000 -e ASR_MODEL=base onerahmet/openai-whisper-asr-webservice:latest
```

=======
>>>>>>> 0a195ce8
```sh
# Interactive Swagger API documentation is available at http://localhost:9000/docs
```

Available ASR_MODELs are `tiny`, `base`, `small`, `medium` and `large`

For English-only applications, the `.en` models tend to perform better, especially for the `tiny.en` and `base.en` models. We observed that the difference becomes less significant for the `small.en` and `medium.en` models.

## Run (Development Environment)

Install poetry with following command:

```sh
pip3 install poetry==1.2.2
```

Install torch with following command:

```sh
# for cpu:
pip3 install torch==1.13.0+cpu -f https://download.pytorch.org/whl/torch
# for gpu:
pip3 install torch==1.13.0+cu117 -f https://download.pytorch.org/whl/torch
```

Install packages:

```sh
poetry install
```

Starting the Webservice:

```sh
gunicorn --bind 0.0.0.0:9000 --workers 1 --timeout 0 whisper_asr.webservice:app -k uvicorn.workers.UvicornWorker
```

## Quick start

After running the docker image or `poetry run whisper_asr` interactive Swagger API documentation is available at [localhost:9000/docs](http://localhost:9000/docs)

There are 2 endpoints available:
<<<<<<< HEAD
=======

>>>>>>> 0a195ce8
- /asr (JSON, SRT, VTT)
- /detect-language

## Automatic Speech recognition service /asr

If you choose the **transcribe** task, transcribes the uploaded file. Both audio and video files are supported (as long as ffmpeg supports it).

Note that you can also upload video formats directly as long as they are supported by ffmpeg.

You can get SRT and VTT output as a file from /asr endpoint.

You can provide the language or it will be automatically recognized.

If you choose the **translate** task it will provide an English transcript no matter which language was spoken.

Returns a json with following fields:

- **text**: Contains the full transcript
- **segments**: Contains an entry per segment. Each entry  provides time stamps, transcript, token ids and other metadata
- **language**: Detected or provided language (as a language code)

## Language detection service /detect-language

Detects the language spoken in the uploaded file. For longer files it only processes first 30 seconds.

Returns a json with following fields:

- **detected_language**
- **langauge_code**

## Build

Build .whl package

```sh
poetry build
```

Configuring the Model

```sh
export ASR_MODEL=base
```

## Docker Build

### For CPU

```sh
# Build Image
docker build -t whisper-asr-webservice .

# Run Container
docker run -d -p 9000:9000 whisper-asr-webservice
# or
docker run -d -p 9000:9000 -e ASR_MODEL=base whisper-asr-webservice
```

### For GPU

```sh
# Build Image
docker build -f Dockerfile.gpu -t whisper-asr-webservice-gpu .

# Run Container
docker run -d --gpus all -p 9000:9000 whisper-asr-webservice-gpu
# or
docker run -d --gpus all -p 9000:9000 -e ASR_MODEL=base whisper-asr-webservice-gpu
```

## TODO

- Unit tests
- Recognize from path
- Batch recognition from given path/folder
- Live recognition support with HLS
- gRPC support<|MERGE_RESOLUTION|>--- conflicted
+++ resolved
@@ -20,7 +20,6 @@
 docker run -d --gpus all -p 9000:9000 -e ASR_MODEL=base onerahmet/openai-whisper-asr-webservice:latest-gpu
 ```
 
-<<<<<<< HEAD
 For MacOS (CPU only):
 
 GPU passthrough does not work on macOS due to fundamental design limitations of Docker. Docker actually runs containers within a LinuxVM on macOS. If you wish to run GPU-accelerated containers, I'm afraid Linux is your only option.
@@ -31,8 +30,6 @@
 docker run -d -p 9000:9000 -e ASR_MODEL=base onerahmet/openai-whisper-asr-webservice:latest
 ```
 
-=======
->>>>>>> 0a195ce8
 ```sh
 # Interactive Swagger API documentation is available at http://localhost:9000/docs
 ```
@@ -75,10 +72,7 @@
 After running the docker image or `poetry run whisper_asr` interactive Swagger API documentation is available at [localhost:9000/docs](http://localhost:9000/docs)
 
 There are 2 endpoints available:
-<<<<<<< HEAD
-=======
 
->>>>>>> 0a195ce8
 - /asr (JSON, SRT, VTT)
 - /detect-language
 
